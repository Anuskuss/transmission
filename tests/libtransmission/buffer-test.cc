--- conflicted
+++ resolved
@@ -11,7 +11,7 @@
 
 using BufferTest = ::testing::Test;
 using namespace std::literals;
-using Buffer = libtransmission::Buffer;
+using Buffer = libtransmission::SmallBuffer<1024>;
 
 TEST_F(BufferTest, startsWithInSingleSegment)
 {
@@ -170,11 +170,7 @@
     out2.add(Bang);
 
     auto const result1 = out1.to_string_view();
-<<<<<<< HEAD
     auto const result2 = out2.to_string();
-=======
-    auto const result2 = std::string_view{ reinterpret_cast<char const*>(std::data(out2_vec)), std::size(out2_vec) };
->>>>>>> 52b03c24
     EXPECT_EQ(result1, result2);
 }
 #endif