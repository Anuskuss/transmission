--- conflicted
+++ resolved
@@ -47,14 +47,10 @@
 #endif
 
 using namespace std::literals;
-<<<<<<< HEAD
 
 // sized to hold a piece message
 using PeerMessageBuffer = libtransmission::
     SmallBuffer<sizeof(uint8_t) + sizeof(uint32_t) * 2U + tr_block_info::BlockSize, std::byte>;
-=======
-using PeerMessageBuffer = libtransmission::Buffer;
->>>>>>> 69fc149f
 using PeerMessageReader = libtransmission::BufferReader<std::byte>;
 
 namespace
@@ -233,30 +229,7 @@
         explicit incoming_piece_data(uint32_t block_size)
             : buf{ std::make_unique<std::vector<uint8_t>>(block_size) }
             , block_size_{ block_size }
-<<<<<<< HEAD
-        {
-        }
-
-        [[nodiscard]] bool add_span(size_t begin, size_t end)
-=======
->>>>>>> 69fc149f
-        {
-            if (begin > end || end > block_size_)
-            {
-                return false;
-            }
-
-            for (; begin < end; ++begin)
-            {
-                have_.set(begin);
-            }
-
-            return true;
-        }
-
-        [[nodiscard]] auto has_all() const noexcept
-        {
-            return have_.count() >= block_size_;
+        {
         }
 
         [[nodiscard]] bool add_span(size_t begin, size_t end)
@@ -875,11 +848,7 @@
 {
     logtrace(msgs, "sending 'keepalive'");
 
-<<<<<<< HEAD
     auto out = libtransmission::SmallBuffer<32>{};
-=======
-    auto out = libtransmission::Buffer{};
->>>>>>> 69fc149f
     out.add_uint32(0);
 
     auto const n_bytes_added = std::size(out);
